from hashi_core import HashiwokakeroSolver
from hashi_core import dfs_check_connectivity
from typing import List, Tuple, Dict, Set, Optional
import heapq as hq
from hashi_core import dfs_check_connectivity

<<<<<<< HEAD

=======
>>>>>>> 3fbe86d3

class Node:
    def __init__(self, current_assignment, clauses, g_val: int):
        self.current_assignment = current_assignment #current variable assignment
        self.g_val = g_val #number of variables assigned so far
        self.h_val = self.calculateHeuristic(current_assignment, clauses) #number of unsatisfied clauses
        self.f_val = g_val + self.h_val

    def __eq__(self, other):
        return self.current_assignment == other.current_assignment
    
    def __lt__(self, other):
       return self.f_val < other.f_val
    def __hash__(self): #
        return hash(frozenset(self.current_assignment.items()))

    def calculateHeuristic(self, assignment, clauses):
        """Calculate heuristic: number of unsatisfied clauses in the current assignment."""
        count = 0
        for clause in clauses: #iterate through each clause
            #check if clause is satisfied
            satisfied = False #a bool indicating if the clause is satisfied
            for lit in clause: #iterate through each literal in the clause
                var = abs(lit) #get the variable from the literal, abs is used to get the variable number
                if var in assignment: #check if variable is assigned
                    #positive literal and variable is True, or negative literal and variable is False
                    if (lit > 0 and assignment[var]) or (lit < 0 and not assignment[var]): #as long as one literal is satisfied, the clause is satisfied
                        satisfied = True
                        break
            if not satisfied:
                count += 1
        return count
    

class HashiAStarSolver(HashiwokakeroSolver):
    def __init__(self, grid_size: int, islands: List[Tuple[int, int, int]]):
        super().__init__(grid_size, islands)
        self.clauses = self.generate_cnf_constraints()
        # Get all variables
        self.variable_ids = set(abs(v) for v in self.variables.values())
        # Start with empty assignment
        self.start_node = Node(current_assignment={}, clauses=self.clauses, g_val=0)
    
    def isUnsatisfiable(self, clause, assignment):
        """Check if a clause is unsatisfiable given current assignment."""
        for lit in clause:  #iterate through each literal in the clause
            var = abs(lit) #get the variable from the literal, abs is used to get the variable number
            if var not in assignment:
                return False  #still has unassigned literals
            if (lit > 0 and assignment[var]) or (lit < 0 and not assignment[var]):
                return False #clause is satisfied by this literal
        return True  
    
    def hasConflict(self, assignment, clauses):
        """Check if current assignment leads to any unsatisfiable clauses."""
        for clause in clauses:
            if self.isUnsatisfiable(clause, assignment):
                return True
        return False
        
    def getUnitClauses(self, assignment):
        """Find unit clauses (clauses with only one unassigned literal)."""
        unit_assignments = {} #store unit assignments found during propagation
        for clause in self.clauses:
            unassigned = [lit for lit in clause if abs(lit) not in assignment]  #get unassigned literals
            if any((lit > 0 and assignment.get(abs(lit), False)) or (lit < 0 and not assignment.get(abs(lit), True)) for lit in clause):
                continue  #clause already satisfied, skip
            if len(unassigned) == 1:  #only one unassigned literal
                lit = unassigned[0]  #get the unassigned literal
                var, val = abs(lit), lit > 0  #get variable and its value (True for positive, False for negative)
                if var in unit_assignments and unit_assignments[var] != val:
                    return None  #conflict detected, variable already assigned a different value
                unit_assignments[var] = val  #add unit assignment             
        return unit_assignments
    
    def selectVariable(self, assignment):
        """Select next variable using Most Constraining Variable heuristic."""
        unassigned = self.variable_ids - set(assignment.keys())

        if not unassigned:
            return None    #no unassigned variables left then return None
        #count how many clauses each variable appears in
        freq = {} #dictionary to store frequency of each variable
        for var in unassigned:
            count = 0
            for clause in self.clauses:
                if var in [abs(lit) for lit in clause]: #if variable appears in the clause
                    #check if clause is NOT YET SATISFIED 
                    satisfied = any(
                        (lit > 0 and assignment.get(abs(lit), False)) or 
                        (lit < 0 and not assignment.get(abs(lit), True))
                        for lit in clause if abs(lit) in assignment
                    )
                    if not satisfied:
                        count += 1
            freq[var] = count
        # Return variable that appears in most unsatisfied clauses
        return max(unassigned, key=lambda v: freq.get(v, 0))

    def solve_astar(self) -> Optional[Dict[int, bool]]:
        """Solve using A* with constraint propagation."""        
        open_list = []
        hq.heappush(open_list, self.start_node)
        closed_set = set()
        nodes_explored = 0
        max_nodes = 10000  #prevent infinite search

        while open_list and nodes_explored < max_nodes: 
            #select node with MINIMUM f-value
            current_node = hq.heappop(open_list)
            assignment = current_node.current_assignment.copy()
            nodes_explored += 1

            #check if already explored 
            state_key = frozenset(assignment.items()) 
            if state_key in closed_set:
                continue
            closed_set.add(state_key)

            #goal test: check if all clauses are satisfied
            if current_node.h_val == 0:
                solution = self._interpret_solution([var if val else -var for var, val in assignment.items()])
                if dfs_check_connectivity(self.islands[0][:2], set(), self.island_positions, solution['bridges']):
                    return solution  
                else:
                   self._add_clause_to_forbid_solution(solution)  
                   continue  
                
            #apply unit propagation to current assignment
            unit_assignments = self.getUnitClauses(assignment)
            if unit_assignments is None: #conflict detected during unit propagation
                continue 
                
            if unit_assignments: #if there are unit clauses, apply them
                assignment.update(unit_assignments)
            
            #check for conflicts after unit propagation
            if self.hasConflict(assignment, self.clauses):
                continue

            #select next variable to assign
            next_var = self.selectVariable(assignment)
            if next_var is None:
                final_h = Node(assignment, self.clauses, len(assignment)).h_val
                if final_h == 0:  
                    solution = self._interpret_solution([var if val else -var for var, val in assignment.items()])
                    if any(v > 0 for v in self.island_positions.values()) and not solution['bridges']:
                        continue
                    if dfs_check_connectivity(self.islands[0][:2], set(), self.island_positions, solution['bridges']):
                        return solution
                    else:
                        self._add_clause_to_forbid_solution(solution)
                continue
            #generate successor nodes
            successors_added = 0
            for value in [True, False]:
                new_assignment = assignment.copy()
                new_assignment[next_var] = value
                
                if not self.hasConflict(new_assignment, self.clauses):
                    new_g_val = len(new_assignment)  #number of assigned variables
                    new_node = Node(new_assignment, self.clauses, new_g_val)                                    
                    hq.heappush(open_list, new_node)
                    successors_added += 1
        return None





        

           <|MERGE_RESOLUTION|>--- conflicted
+++ resolved
@@ -4,10 +4,7 @@
 import heapq as hq
 from hashi_core import dfs_check_connectivity
 
-<<<<<<< HEAD
 
-=======
->>>>>>> 3fbe86d3
 
 class Node:
     def __init__(self, current_assignment, clauses, g_val: int):
