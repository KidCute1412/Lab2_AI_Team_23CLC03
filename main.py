--- conflicted
+++ resolved
@@ -1,53 +1,3 @@
-<<<<<<< HEAD
-import HashiwokakeroSolver as hashi  
-import FileHandling as util
-import Astar as Astar
-
-def hashi_solver(py_solver: hashi.HashiwokakeroSolver):
-    if hashi.PYSAT_AVAILABLE:
-        # First try the regular solver
-
-        solution = py_solver.solve_with_connectivity_check(max_iterations=20)
-
-        if solution:
-            # Print the solution
-            # solver.print_solution(solution)
-            py_solver.visualize_solution(solution)
-    else:
-        print("PySAT not available. To solve:")
-        print("1. Install PySAT: pip install python-sat")
-        print("2. Run the program again")
-
-def main():
-    """Main function to demonstrate the CNF constraint generation and solving."""
-    # print("Hashiwokakero CNF Constraint Generator & Solver")
-    # print("=" * 60)
-    
-    # Create sample puzzle
-    # grid_size, islands = create_sample_puzzle()
-    grid_size, islands = util.read_map()
-    
-    # Initialize solver
-    solver = hashi.HashiwokakeroSolver(grid_size, islands)
-    hashi_solver(solver)
-    # Generate CNF constraints
-    # clauses = solver.generate_cnf_constraints()
-
-    
-    # print(f"\nGenerated {len(clauses)} CNF clauses")
-    # print("\n10 first clauses:")
-    # for i, clause in enumerate(clauses):
-    #     if i >= 10:
-    #         break
-    #     print(f"  Clause {i+1}: {clause}")
-    
-    # # Try to solve with PySAT
-    # print("\n" + "="*60)
-    # print("SOLVING WITH PYSAT + CONNECTIVITY CHECK")
-    # print("="*60)
-    
-
-=======
 """
 Hashiwokakero (Bridges) Puzzle CNF Constraint Generator
 
@@ -107,7 +57,6 @@
             solver.visualize_solution(solution)
         else:
             print("No valid solution found.")
->>>>>>> 9a54efe0
 
     elif choice == "2":
         print("\n" + "=" * 60)
