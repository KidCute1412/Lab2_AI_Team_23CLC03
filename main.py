--- conflicted
+++ resolved
@@ -4,440 +4,6 @@
 This module implements CNF (Conjunctive Normal Form) constraints for the Hashiwokakero puzzle.
 The puzzle involves connecting islands with bridges according to specific rules.
 """
-<<<<<<< HEAD
-
-from typing import List, Tuple, Set, Dict, Optional
-from itertools import combinations, product
-import math
-
-# PySAT imports
-try:
-    from pysat.solvers import Glucose3
-    from pysat.formula import CNF
-    PYSAT_AVAILABLE = True
-except ImportError:
-    PYSAT_AVAILABLE = False
-    print("Warning: PySAT not installed. Install with: pip install python-sat")
-
-
-class HashiwokakeroSolver:
-    def __init__(self, grid_size: int, islands: List[Tuple[int, int, int]]):
-        """
-        Initialize the Hashiwokakero solver.
-        
-        Args:
-            grid_size: Size of the grid (assumed square)
-            islands: List of (row, col, required_bridges) tuples
-        """
-        self.grid_size = grid_size
-        self.islands = islands
-        self.island_positions = {(row, col): required for row, col, required in islands}
-        self.clauses = []
-        self.variables = {} # (island1, island2, count) -> variable_number
-        self.var_counter = 1
-        self.backtrack_counter = 0
-        
-        # Generate all possible bridge connections
-        self.possible_bridges = self._find_possible_bridges()
-        
-    def _find_possible_bridges(self) -> List[Tuple[Tuple[int, int], Tuple[int, int]]]:
-        """Find all possible bridge connections between islands."""
-        bridges = []
-        island_coords = [(row, col) for row, col, _ in self.islands]
-        # NEED RECODE
-        for i, (r1, c1) in enumerate(island_coords):
-            for j, (r2, c2) in enumerate(island_coords):
-                if i >= j:  # Avoid duplicates and self-connections
-                    continue
-                    
-                # Check if islands are in the same row or column (perpendicular constraint)
-                if r1 == r2 or c1 == c2:
-                    # Check if path is clear (no other islands in between)
-                    if self._is_path_clear((r1, c1), (r2, c2)):
-                        bridges.append(((r1, c1), (r2, c2)))
-        
-        return bridges
-    
-    def _is_path_clear(self, island1: Tuple[int, int], island2: Tuple[int, int]) -> bool:
-        """Check if path between two islands is clear of other islands."""
-        r1, c1 = island1
-        r2, c2 = island2
-        
-        if r1 == r2:  # Horizontal path
-            start_col, end_col = min(c1, c2), max(c1, c2)
-            for col in range(start_col + 1, end_col):
-                if (r1, col) in self.island_positions:
-                    return False
-        else:  # Vertical path
-            start_row, end_row = min(r1, r2), max(r1, r2)
-            for row in range(start_row + 1, end_row):
-                if (row, c1) in self.island_positions:
-                    return False
-        
-        return True
-    
-    def _get_bridge_variable(self, island1: Tuple[int, int], island2: Tuple[int, int], count: int) -> int:
-        """
-        Get or create a variable for a bridge with specific count between two islands.
-        
-        Args:
-            island1, island2: Coordinates of the islands
-            count: Number of bridges (1 or 2)
-        
-        Returns:
-            Variable number for this bridge configuration
-        """
-        # Ensure consistent ordering
-        if island1 > island2:
-            island1, island2 = island2, island1
-            
-        key = (island1, island2, count)
-        if key not in self.variables:
-            self.variables[key] = self.var_counter
-            self.var_counter += 1
-            
-        return self.variables[key]
-    
-    def _get_bridge_exists_variable(self, island1: Tuple[int, int], island2: Tuple[int, int]) -> int:
-        """Get variable indicating if any bridge exists between two islands."""
-        if island1 > island2:
-            island1, island2 = island2, island1
-            
-        key = (island1, island2, 'exists')
-        if key not in self.variables:
-            self.variables[key] = self.var_counter
-            self.var_counter += 1
-            
-        return self.variables[key]
-    
-    def generate_cnf_constraints(self) -> List[List[int]]:
-        """Generate all CNF constraints for the Hashiwokakero puzzle."""
-        self.clauses = []
-        
-        # Constraint 1: At most two bridges between any pair of islands
-        self._add_at_most_two_bridges_constraints()
-        
-        # Constraint 2: Bridge existence consistency
-        self._add_bridge_existence_constraints()
-        
-        # Constraint 3: Exact bridge count for each island
-        self._add_bridge_count_constraints()
-        
-        # Constraint 4: No crossing bridges
-        self._add_no_crossing_constraints()
-        
-        # Constraint 5: Connectivity constraint (simplified - full connectivity is complex)
-        self._add_basic_connectivity_constraints()
-        
-        return self.clauses
-    
-    def _add_at_most_two_bridges_constraints(self):
-        """Constraint: At most two bridges connect any pair of islands."""
-        for bridge in self.possible_bridges:
-            island1, island2 = bridge
-            
-            # If there are 2 bridges, there cannot be 1 bridge and vice versa
-            var_1 = self._get_bridge_variable(island1, island2, 1)
-            var_2 = self._get_bridge_variable(island1, island2, 2)
-            
-            # At most one of {1 bridge, 2 bridges} can be true
-            self.clauses.append([-var_1, -var_2])
-    
-    def _add_bridge_existence_constraints(self):
-        """Constraint: Bridge existence is consistent with bridge counts."""
-        for bridge in self.possible_bridges:
-            island1, island2 = bridge
-            
-            var_exists = self._get_bridge_exists_variable(island1, island2)
-            var_1 = self._get_bridge_variable(island1, island2, 1)
-            var_2 = self._get_bridge_variable(island1, island2, 2)
-            
-            # If 1 or 2 bridges exist, then bridge exists
-            self.clauses.append([-var_1, var_exists])
-            self.clauses.append([-var_2, var_exists])
-            
-            # If bridge exists, then either 1 or 2 bridges
-            self.clauses.append([-var_exists, var_1, var_2])
-    
-    def _add_bridge_count_constraints(self):
-        """Constraint: Number of bridges connected to each island must match its number."""
-        for row, col, required_bridges in self.islands:
-            island = (row, col)
-            
-            # Find all bridges connected to this island
-            connected_bridges = []
-            for bridge in self.possible_bridges:
-                island1, island2 = bridge
-                if island == island1 or island == island2:
-                    connected_bridges.append(bridge)
-            
-            # Generate constraints for exact count
-            self._add_exact_count_constraint(island, connected_bridges, required_bridges)
-    
-    def _add_exact_count_constraint(self, island: Tuple[int, int], bridges: List[Tuple], required: int):
-        """Add constraint that exactly 'required' bridges connect to island."""
-        # Create weighted variables for bridge contributions
-        # Each bridge connection can contribute 1 or 2 bridges
-        weighted_vars = []
-        
-        for bridge in bridges:
-            island1, island2 = bridge
-            var_1 = self._get_bridge_variable(island1, island2, 1)  # Contributes 1
-            var_2 = self._get_bridge_variable(island1, island2, 2)  # Contributes 2
-            
-            # Add with their weights: (variable, weight)
-            weighted_vars.extend([(var_1, 1), (var_2, 2)])
-        
-        # Use weighted cardinality constraints
-        self._add_weighted_cardinality_constraint(weighted_vars, required, island)
-    
-    def _add_weighted_cardinality_constraint(self, weighted_vars: List[Tuple[int, int]], target: int, island: Tuple[int, int]):
-        """
-        Add weighted cardinality constraint: exactly 'target' should be the sum of weights of true variables.
-        
-        Args:
-            weighted_vars: List of (variable, weight) tuples
-            target: Target sum
-            island: Island for debugging
-        """
-        self._add_weighted_cardinality_enumeration(weighted_vars, target)
-
-            
-    def _add_weighted_cardinality_enumeration(self, weighted_vars: List[Tuple[int, int]], target: int):
-        """Add weighted cardinality constraint by enumerating valid combinations."""
-        n = len(weighted_vars)
-        variables = [var for var, weight in weighted_vars]
-        weights = [weight for var, weight in weighted_vars]
-        
-        # Generate all possible combinations of variable assignments
-        for assignment in range(2**n):
-            total_weight = 0
-            selected_vars = []
-            
-            for i in range(n):
-                if (assignment >> i) & 1:  # Variable i is true
-                    total_weight += weights[i]
-                    selected_vars.append(variables[i])
-                else:  # Variable i is false
-                    selected_vars.append(-variables[i])
-            
-            # If this assignment doesn't give the target weight, forbid it
-            if total_weight != target:
-                # Add clause that forbids this assignment
-                clause = []
-                for i in range(n):
-                    if (assignment >> i) & 1:  # Variable i was true in this assignment
-                        clause.append(-variables[i])  # So negate it in the clause
-                    else:  # Variable i was false in this assignment
-                        clause.append(variables[i])   # So assert it in the clause
-                
-                if clause:  # Only add non-empty clauses
-                    self.clauses.append(clause)
-
-    
-    def _add_no_crossing_constraints(self):
-        """Constraint: Bridges must not cross each other."""
-        bridge_pairs = list(combinations(self.possible_bridges, 2))
-        
-        for bridge1, bridge2 in bridge_pairs:
-            if self._bridges_intersect(bridge1, bridge2):
-                # These bridges cannot both exist
-                var1_exists = self._get_bridge_exists_variable(bridge1[0], bridge1[1])
-                var2_exists = self._get_bridge_exists_variable(bridge2[0], bridge2[1])
-                
-                self.clauses.append([-var1_exists, -var2_exists])
-    
-    def _bridges_intersect(self, bridge1: Tuple[Tuple[int, int], Tuple[int, int]], 
-                          bridge2: Tuple[Tuple[int, int], Tuple[int, int]]) -> bool:
-        """Check if two bridges intersect."""
-        (r1, c1), (r2, c2) = bridge1
-        (r3, c3), (r4, c4) = bridge2
-        
-        # If bridges share an endpoint, they don't cross
-        if (r1, c1) in [(r3, c3), (r4, c4)] or (r2, c2) in [(r3, c3), (r4, c4)]:
-            return False
-        
-        # Check if one is horizontal and other is vertical
-        bridge1_horizontal = (r1 == r2)
-        bridge2_horizontal = (r3 == r4)
-        
-        if bridge1_horizontal and not bridge2_horizontal:
-            # Bridge1 is horizontal, bridge2 is vertical
-            return (min(c1, c2) < c3 < max(c1, c2) and 
-                   min(r3, r4) < r1 < max(r3, r4))
-        elif not bridge1_horizontal and bridge2_horizontal:
-            # Bridge1 is vertical, bridge2 is horizontal
-            return (min(r1, r2) < r3 < max(r1, r2) and 
-                   min(c3, c4) < c1 < max(c3, c4))
-        
-        # Both horizontal or both vertical - they're parallel, no intersection
-        return False
-    
-    def _add_basic_connectivity_constraints(self):
-        """
-        Add basic connectivity constraints.
-        Note: Full connectivity is NP-hard to encode in CNF, so this is simplified.
-        """
-        # Ensure each island has at least one bridge if required_bridges > 0
-        for row, col, required_bridges in self.islands:
-            if required_bridges > 0:
-                island = (row, col)
-                connected_bridges = []
-                
-                for bridge in self.possible_bridges:
-                    island1, island2 = bridge
-                    if island == island1 or island == island2:
-                        var_exists = self._get_bridge_exists_variable(island1, island2)
-                        connected_bridges.append(var_exists)
-                
-                # At least one bridge must exist
-                if connected_bridges:
-                    self.clauses.append(connected_bridges)
-    
-
-    
-    def _interpret_solution(self, model: List[int]) -> Dict:
-        """
-        Interpret the SAT model to extract bridge information.
-        
-        Args:
-            model: List of positive/negative variable assignments
-            
-        Returns:
-            Dictionary with solution details
-        """
-        solution = {
-            'bridges': [],
-            'bridge_counts': {},
-            'total_bridges': 0
-        }
-        
-        # Convert model to a set of true variables
-        true_vars = set(abs(var) for var in model if var > 0)
-        
-        # Extract bridge information
-        for key, var_num in self.variables.items():
-            if var_num in true_vars:
-                island1, island2, bridge_type = key
-                
-                if isinstance(bridge_type, int):  # Bridge count variables (1 or 2)
-                    bridge_info = {
-                        'from': island1,
-                        'to': island2,
-                        'count': bridge_type
-                    }
-                    solution['bridges'].append(bridge_info)
-                    solution['total_bridges'] += bridge_type
-                    
-                    # Update bridge counts for each island
-                    for island in [island1, island2]:
-                        if island not in solution['bridge_counts']:
-                            solution['bridge_counts'][island] = 0
-                        solution['bridge_counts'][island] += bridge_type
-        
-        return solution
-    
-    def _add_clause_to_forbid_solution(self, solution: Dict):
-        """
-        Add a clause that forbids the current solution.
-        This forces the SAT solver to find a different solution.
-        """
-        # Collect all the variables that are true in this solution
-        true_bridge_vars = []
-        
-        for bridge in solution['bridges']:
-            island1, island2 = bridge['from'], bridge['to']
-            count = bridge['count']
-            var = self._get_bridge_variable(island1, island2, count)
-            true_bridge_vars.append(var)
-        
-        # Create a clause that prevents all these variables from being true simultaneously
-        # At least one of them must be false in any new solution
-        forbid_clause = [-var for var in true_bridge_vars]
-        
-        if forbid_clause:  # Only add if there are variables to forbid
-            self.clauses.append(forbid_clause)
-            print(f"Added clause to forbid disconnected solution: {forbid_clause}")
-        
-    def solve_with_connectivity_check(self, max_iterations: int = 10) -> Optional[Dict]:
-        """
-        Solve the CNF with iterative connectivity checking.
-        If a solution is found but not connected, forbid it and try again.
-        
-        Args:
-            max_iterations: Maximum number of iterations to try
-            
-        Returns:
-            Dictionary with solution information, or None if no connected solution found
-        """
-        if not PYSAT_AVAILABLE:
-            print("Error: PySAT not available. Install with: pip install python-sat")
-            return None
-        
-        if not self.clauses:
-            print("Error: No clauses generated. Call generate_cnf_constraints() first.")
-            return None
-        
-        print("Solving with connectivity checking...")
-        
-        for iteration in range(max_iterations):
-            print(f"\nIteration {iteration + 1}:")
-            
-            # Create CNF formula with current clauses
-            cnf = CNF()
-            for clause in self.clauses:
-                cnf.append(clause)
-            
-            # Solve using Glucose3 solver
-            solver = Glucose3()
-            solver.append_formula(cnf)
-            
-            # Check satisfiability
-            is_satisfiable = solver.solve()
-            
-            if not is_satisfiable:
-                solver.delete()
-                print("✗ No more solutions exist (UNSAT)")
-                return None
-            
-            # Get the model and interpret solution
-            model = solver.get_model()
-            solver.delete()
-            
-            solution = self._interpret_solution(model)
-            print(f"Found solution with {solution['total_bridges']} bridges")
-            
-            # Check connectivity
-            if len(self.islands) == 0:
-                print("✓ Empty puzzle - trivially connected")
-                return solution
-            
-            # Use any island as starting point for DFS
-            start_island = (self.islands[0][0], self.islands[0][1])
-            visited = set()
-            
-            is_connected = dfs_check_connectivity(
-                start_island, 
-                visited, 
-                self.island_positions, 
-                solution['bridges']
-            )
-            
-            if is_connected:
-                print("✓ Solution is connected!")
-                return solution
-            else:
-                print(f"✗ Solution is disconnected (visited {len(visited)}/{len(self.islands)} islands)")
-                print(f"  Visited islands: {sorted(visited)}")
-                print(f"  Missing islands: {sorted(set(self.island_positions.keys()) - visited)}")
-                
-                # Forbid this solution and try again
-                self._add_clause_to_forbid_solution(solution)
-                print("  Added constraint to forbid this solution")
-        
-        print(f"\nCould not find connected solution in {max_iterations} iterations")
-        return None    
-=======
 import time
 from hashi_core import HashiwokakeroSolver
 from hashi_pysat import HashiSATSolver
@@ -458,7 +24,6 @@
     else:
         print("No valid solution found.")
 
->>>>>>> 6187130e
 
 def main1():
     for i in range(1, 2):
@@ -472,262 +37,7 @@
         run_solver("Backtrack", HashiBacktrackSolver, grid_size, islands, lambda s: s.solve_backtracking())
         run_solver("A*", HashiAStarSolver, grid_size, islands, lambda s: s.solve_astar())
 
-    def solve_brute_force(self, max_iterations: int = 1000) -> Optional[Dict]:
-        print("Starting brute-force SAT solving")
 
-        self.generate_cnf_constraints()
-        num_vars = self.var_counter - 1
-        tried_assignments = set()
-
-        for iteration in range(max_iterations):
-            print(f"\nIteration {iteration + 1}")
-            for assignment in product([False, True], repeat=num_vars):
-                model = [i + 1 if val else -(i + 1) for i, val in enumerate(assignment)]
-                if tuple(model) in tried_assignments:
-                    continue
-
-                # Check if model satisfies all clauses
-                if not self._satisfies_clauses(self.clauses, model):
-                    continue
-
-                # Interpret and validate
-                solution = self._interpret_solution(model)
-                print(f"Found candidate with {solution['total_bridges']} bridges")
-
-                if len(self.islands) == 0:
-                    print("✓ Empty puzzle - trivially connected")
-                    return solution
-
-                start_island = (self.islands[0][0], self.islands[0][1])
-                visited = set()
-                is_connected = dfs_check_connectivity(
-                    start_island,
-                    visited,
-                    self.island_positions,
-                    solution['bridges']
-                )
-
-                if is_connected:
-                    print("Connected solution found!")
-                    return solution
-                else:
-                    print(f"Disconnected solution (visited {len(visited)} of {len(self.islands)})")
-                    self._add_clause_to_forbid_solution(solution)
-                    tried_assignments.add(tuple(model))
-                    break  # Restart loop with new clause
-
-            else:
-                print("Exhausted all assignments without finding a valid solution.")
-                return None
-
-        print("Max iterations reached without finding a valid solution.")
-        return None
-
-    def _satisfies_clauses(self, clauses: List[List[int]], model: List[int]) -> bool:
-        model_set = set(model)
-        for clause in clauses:
-            if not any(lit in model_set for lit in clause):
-                return False
-        return True
-    
-    def solve_backtracking(self) -> Optional[Dict]:
-        print("Starting backtracking solver...")
-
-        # Initialize bridge state
-        bridge_state = {}
-        for bridge in self.possible_bridges:
-            bridge_state[bridge] = 0  # 0 means no bridge yet
-
-        # Initialize island bridge counts
-        island_counts = { (r, c): 0 for r, c, _ in self.islands }
-
-        def is_valid_bridge(island1, island2, count):
-            # Check if adding this bridge would exceed island limits
-            for island in [island1, island2]:
-                if island_counts[island] + count > self.island_positions[island]:
-                    return False
-
-            # Check for crossing with existing bridges
-            temp_bridge = (island1, island2)
-            for other_bridge, other_count in bridge_state.items():
-                if other_count > 0 and self._bridges_intersect(temp_bridge, other_bridge):
-                    return False
-
-            return True
-
-        def backtrack(index):
-            self.backtrack_counter += 1
-            if index == len(self.possible_bridges):
-                # Check if all islands have exact bridge counts
-                for island, required in self.island_positions.items():
-                    if island_counts[island] != required:
-                        return None
-
-                # Check connectivity using external DFS function
-                start_island = self.islands[0][:2]
-                visited = set()
-                bridges = [
-                    {'from': b[0], 'to': b[1], 'count': c}
-                    for b, c in bridge_state.items() if c > 0
-                ]
-                if dfs_check_connectivity(start_island, visited, self.island_positions, bridges):
-                    # Build solution dict
-                    solution = {
-                        'bridges': bridges,
-                        'bridge_counts': island_counts.copy(),
-                        'total_bridges': sum(c for c in bridge_state.values())
-                    }
-                    return solution
-                return None
-
-            island1, island2 = self.possible_bridges[index]
-
-            for count in [0, 1, 2]:
-                if count == 0 or is_valid_bridge(island1, island2, count):
-                    bridge_state[(island1, island2)] = count
-                    for island in [island1, island2]:
-                        island_counts[island] += count
-
-                    result = backtrack(index + 1)
-                    if result:
-                        return result
-
-                    # Undo
-                    for island in [island1, island2]:
-                        island_counts[island] -= count
-                    bridge_state[(island1, island2)] = 0
-
-            return None
-
-        return backtrack(0)
-
-
-<<<<<<< HEAD
-def dfs_check_connectivity(island: Tuple[int, int], visited: Set[Tuple[int, int]],
-                          island_positions: Dict[Tuple[int, int], int],
-                          bridges: List[Dict]) -> bool:
-    # Build adjacency list from bridges
-    adjacency = {}
-    for pos in island_positions:
-        adjacency[pos] = []
-    
-    for bridge in bridges:
-        from_island = bridge['from']
-        to_island = bridge['to']
-        if from_island in adjacency and to_island in adjacency:
-            adjacency[from_island].append(to_island)
-            adjacency[to_island].append(from_island)
-    
-    # DFS traversal
-    stack = [island]
-    visited.clear()
-    
-    while stack:
-        current = stack.pop()
-        if current in visited:
-            continue
-        visited.add(current)
-        
-        # Add all connected neighbors
-        for neighbor in adjacency.get(current, []):
-            if neighbor not in visited:
-                stack.append(neighbor)
-    return len(visited) == len(island_positions)
-
-def read_map():
-    map =  [[0, 0, 1, 0, 1],
-            [0, 0, 0, 0, 0],
-            [4, 0, 5, 0, 2],
-            [0, 0, 0, 0, 0],
-            [4, 0, 3, 0, 0]]
-    islands = []
-    size = len(map)
-    for i in range(size):
-        for j in range(size):
-            if map[i][j] != 0:
-                islands.append((i, j, map[i][j]))
-    return size, islands
-
-
-def create_sample_puzzle():
-    """Create a sample Hashiwokakero puzzle for testing."""
-    # 5x5 grid with some islands
-    grid_size, islands = read_map()
-    return grid_size, islands
-
-
-def main():
-    print("Hashiwokakero CNF Constraint Generator & Solver")
-    print("=" * 60)
-
-    # Create sample puzzle
-    grid_size, islands = create_sample_puzzle()
-
-    # Initialize solver
-    solver = HashiwokakeroSolver(grid_size, islands)
-
-    # Generate CNF constraints
-    clauses = solver.generate_cnf_constraints()
-
-    print(f"\nGenerated {len(clauses)} CNF clauses")
-    print("\nFirst 10 clauses:")
-    for i, clause in enumerate(clauses[:10]):
-        print(f"  Clause {i+1}: {clause}")
-
-    print("\n" + "=" * 60)
-    print("Choose a solving method:")
-    print("1. PySAT")
-    print("2. Brute-Force")
-    print("3. Backtrack")
-    print("=" * 60)
-
-    choice = input("Enter your choice: ").strip()
-
-    if choice == "1":
-        print("\n" + "=" * 60)
-        print("SOLVING WITH PYSAT + CONNECTIVITY CHECK")
-        print("=" * 60)
-
-        if PYSAT_AVAILABLE:
-            solution = solver.solve_with_connectivity_check(max_iterations=20)
-            if solution:
-                solver.print_solution(solution)
-                solver.visualize_solution(solution)
-            else:
-                print("No valid solution found.")
-        else:
-            print("PySAT not available.")
-            print("To use this solver:")
-            print("1. Install PySAT: pip install python-sat")
-            print("2. Run the program again")
-
-    elif choice == "2":
-        print("\n" + "=" * 60)
-        print("SOLVING WITH BRUTE-FORCE")
-        print("=" * 60)
-
-        solution = solver.solve_brute_force(max_iterations=1000)
-        if solution:
-            solver.print_solution(solution)
-            solver.visualize_solution(solution)
-        else:
-            print("No valid solution found.")
-    elif choice == "3":
-        print("\n" + "=" * 60)
-        print("SOLVING WITH BACKTRACK")
-        print("=" * 60)
-
-        solution = solver.solve_backtracking()
-        if solution:
-            print(f"Number of steps taken: {solver.backtrack_counter}")
-            solver.print_solution(solution)
-            solver.visualize_solution(solution)
-        else:
-            print("No valid solution found.")
-
-    else:
-        print("Invalid choice")
-=======
     
 
 def main2():  #chọn từng thuật toán để test
@@ -833,7 +143,6 @@
         main2()
     else:
         print("Invalid choice. Exiting.")
->>>>>>> 6187130e
 
 if __name__ == "__main__":
     main()